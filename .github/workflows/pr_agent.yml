on:
  pull_request:
    types: [opened, reopened, ready_for_review]
  issue_comment:
jobs:
  pr_agent_job:
    if: ${{ github.event.sender.type != 'Bot' }}
    runs-on: ubuntu-latest
    permissions:
      issues: write
      pull-requests: write
      contents: write
    name: Run pr agent on every pull request, respond to user comments
    steps:
      - name: PR Agent action step
        id: pragent
<<<<<<< HEAD
        uses: qodo-ai/pr-agent@main
=======
        uses: Codium-ai/pr-agent@main
>>>>>>> 68999324
        env:
          OPENAI_KEY: ${{ secrets.OPENAI_KEY }}
          GITHUB_TOKEN: ${{ secrets.GITHUB_TOKEN }}<|MERGE_RESOLUTION|>--- conflicted
+++ resolved
@@ -14,11 +14,7 @@
     steps:
       - name: PR Agent action step
         id: pragent
-<<<<<<< HEAD
-        uses: qodo-ai/pr-agent@main
-=======
         uses: Codium-ai/pr-agent@main
->>>>>>> 68999324
         env:
           OPENAI_KEY: ${{ secrets.OPENAI_KEY }}
           GITHUB_TOKEN: ${{ secrets.GITHUB_TOKEN }}